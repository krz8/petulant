<<<<<<< HEAD
(in-package #:petulant)

(defun cb (&rest args)
  (format t "cb~{ ~s~}~%" args))

(defun str=-fn (styles)
  "Return a function to be used in comparing option strings for
equality, based on FOLDP."
  (with-styles-canon (styles styles)
    (if (member :streq styles)
	#'string-equal
	#'string=)))

(defun eq=-fn (styles)
  "Return a function to be used in comparing option strings for
equality, based on FOLDP.  Where STR=-FN returns a string comparison
function, this returns an equality function \(e.g., for use in hash
tables\)."
  (with-styles-canon (styles styles)
    (if (member :streq styles)
	#'equalp
	#'equal)))

(defun str<-fn (styles)
  "Return a function to be used in comparing option strings for
sorting, based on FOLDP."
  (with-styles-canon (styles styles)
    (if (member :streq styles)
	#'string-lessp
	#'string<)))

(defun str/=-fn (styles)
  "Return a function to be used in comparing option strings for
inequality, based on FOLDP."
  (with-styles-canon (styles styles)
    (if (member :streq styles)
	#'string-not-equal
	#'string/=)))

(defun partials-fn (argopts flagopts aliases styles)
  "When STYLES contains :PARTIAL, return a function that implements
partial matching for all the options seen in ARGOPTS, FLAGOPTS, and
ALIASES; otherwise, #'IDENTITY is returned and no partial matching is
supported.

When partial matching is desired, ARGOPTS FLAGOPTS ALIASES and STYLES
are taken in the same format as PARSE-CLI.  A function is returned
that takes a single string as an option or argument appearing on a
command-line, recognizing unambiguous partial matches of options as
they appear in the three supplied lists, and returning a possibly new
string that PARSE-CLI should process as if it were the original word
from the command-line."
  (with-styles-canon (styles styles)
    (cond
      ((member :partial styles)
       (let ((dict (make-dict :loose (foldp styles)))
	     (str= (str=-fn styles)))
	    (labels ((maybe-add (o)
		       (unless (dict-word-p dict o)
			 (dict-add dict o))))
	      (mapc #'maybe-add (append argopts flagopts))
	      (mapc (lambda (alist)
		      (mapc #'maybe-add (cdr alist)))
		    aliases))
	    (let ((minwords (minwords dict)))
	      (lambda (x) 
		(block nil
		  (let ((len (length x)))
		    (mapc (lambda (partial)
			    (destructuring-bind (min max option) partial
			      (when (and (<= min len max)
					 (funcall str= x (subseq option 0 len)))
				(return option))))
			  minwords)
		    x))))))
      (t
       #'identity))))

(defun build-alias-hash (aliases styles)
  "Returns a hash table initialized with the option alias list ALIASES.
In that alist, the CDR of each element are all the strings that are
mapped to the CAR of the element.  STYLES is used to determine how to
compare strings within the hash table."
  (with-styles-canon (styles styles)
    (let ((hash (make-hash-table :test (eq=-fn styles))))
      (mapc (lambda (entry)
	      (let ((value (car entry)))
		(mapc (lambda (key)
			(setf (gethash key hash) value))
		      (cdr entry))))
	    aliases)
      hash)))

(defun aliases-fn (aliases styles)
  "Given ALIASES, a list that maps one or more strings to an intended
option, this creates the function that performs that mapping according
to STYLES.  The returns function takes an option string as parsed by
SIMPLE-PARSE-CLI, and returns a string to use in its stead.

ALIASES is an association list of strings, where the CAR of each entry
is an intended option, and the CDR is a list of strings that are
mapped to the intended option.

STYLES is a keyword or list of keywords influencing the matching
between command-line options and the list of aliases seen here.  In
order of priority, :STR= prevents case folding, :STREQ directs
case-insensitive matching, :UP and :DOWN imply :STREQ.  Note that
ALIASES-FN treats :KEY as :UP \(mapping options to keyword values
happens elsewhere\)."
  (with-styles-canon (styles styles)
    (let ((hash (build-alias-hash aliases styles)))
      (lambda (x) (aif (gethash x hash)
		       it
		       x)))))

(defun build-argopt-hash (argopts styles)
  "Returns a hash table initialized with the options listed in
ARGOPTS.  Each key simply maps to T; this hash is treated as a set
function.  STYLES is used to initialize the hash table's equality
test."
  (with-styles-canon (styles styles)
    (let ((hash (make-hash-table :test (eq=-fn styles))))
      (mapc (lambda (argopt) (setf (gethash argopt hash) t))
	    argopts)
      hash)))

(defun argopt-p-fn (argopts styles)
  "Given ARGOPTS, a list of strings denoting options that take
arguments, this returns a function that can be used by Petulant to
test if an ambiguous option consumes arguments or not.

STYLES is a keyword or list of keywords influencing the comparison
between options provided by the calling application and options
supplied by the user.  In order of priority, :STR= prevents case
folding, :STREQ directs case-insensitive matching, and :UP :DOWN
and :KEY all imply :STREQ."
  (with-styles-canon (styles styles)
    (let ((hash (build-argopt-hash argopts styles)))
      (lambda (x) (gethash x hash)))))

(defun hack-option-fn (styles)
  "Compose a new function that calls other functions to transform
\(hack\) a single argument that is an option name.  These other
functions are based on the contents of STYLES and ARGOPTS, and might
change the case of the option, they might replace it with a symbol
from the keyword package, they might substitute aliases or recognize
partial matches.  The results of passing an option string through
the composed function is an object (string or keyword) ready for
the supplied callback function."
  (with-styles-canon (styles styles)
    (let ((funcs nil))
      (when (member :down styles)
	(push #'string-downcase funcs))
      (when (member :up styles)
	(push #'string-upcase funcs))
      (when (member :key styles)
	(push (lambda (x) (intern x "KEYWORD")) funcs))
      (when (null funcs)
	(push #'identity funcs))
      (apply #'compose funcs))))

(defun parse-cli (fn &key argopts flagopts aliases arglist styles)
  "PARSE-CLI examines the command-line with which an application was
invoked.  According to given styles and the local environment,
options (aka switches) and arguments are recognized.

FN is a function supplied by the caller, which is called for each
option or argument identified by PARSE-CLI.  Each call to FN has three
arguments.  The first is the keyword :OPT or :ARG, indicating whether
an option \(aka switch\) or an non-option argument was found.
When :ARG, the second argument is a string, an argument from the
command-line that was not associated with an option, and the third
argument is NIL.  When :OPT, the second argument is usually a string
naming an option \(although see STYLES below\), and the third argument
is a string value associated with that option, or NIL.

ARGOPTS, if supplied, is a list of all options \(short or long\) that
require an argument.  While Petulant can automatically recognize some
options that explicitly take an argument \(as in \"--file=foo.psd\" or
\"/file:foo.psd\"\), it needs the hint in ARGOPTS to recognize other
patterns \(such as \"-f\" \"foo.psd\", or \"/file\" \"foo.psd\"\).
Simply place the option (no leading hyphens or slashes) as a string in
this list.  The call below would recognize both \"-f\" and \"--file\"
as requiring an argument.  \(Note that \"f\" in the list is better
handled by an alias below, or by the use of :PARTIAL in STYLES; its
presence here is merely for example.\) ARGOPTS does not limit the
options that PARSE-CLI handles, even those with arguments; it is
merely a hint that

   \(parse-cli … :argopts '\(\"f\" \"file\"\) … \)

FLAGOPTS, if supplied, is a list of all the options \(short or long\)
that do not take an argument.  This argument has no effect on
PARSE-CLI unless :PARTIAL appears in STYLES.  See :PARTIAL below.

   \(parse-cli … :flagopts '\(\"verbose\" \"debug\" \"trace\"\) … \)

ALIASES can be used to supply one or more alternative options that,
when encountered, are considered aliases for another option.  ALIASES
is a list of lists.  Every element of ALIASES is a list naming the
primary option first, followed by all aliases for it.  For example, in
the call below, both \"/sleep\" and \"/wait\" would be recognized by
PARSE-CLI, but processed as if \"/delay\" were seen.

  \(parse-cli … :aliases '\(\(\"alpha\" \"transparency\"\)
			   \(\"delay\" \"sleep\" \"wait\"\)
			   \(\"file\" \"f\"\)\) … \)

ARGLIST causes PARSE-CLI to parse a specified list of strings, instead
of the default command-line that was supplied to the application.
These strings are parsed exactly as if they appeared on the
command-line, each string corresponding to one \"word\".

   \(parse-cli … :arglist '\(\"-xv\" \"-f\" \"foo.tar\"\) … \)

STYLES is a keyword, or a list of keywords, that influence Petulant's
behavior.  Recognized keywords are as follows; unrecognized keywords
are silently ignored.

   :STR=    String matching between ARGOPTS, FLAGOPTS, ALIASES, and
	    the command-line being parsed is sensitive to case.  This
	    exists solely to override any folding semantics implied
	    by :WINDOWS, :UNIX, :UP, :DOWN, :KEY, and the local Lisp
	    environment.  Overrides :STREQ.  Its name is meant to be
	    evocative of STRING=.

   :STREQ   String matching between ARGOPTS, FLAGOPTS, ALIASES, and
	    the command-line being parsed is insensitive to case.  Its
	    name is meant to be evocative of STRING-EQUAL.

   :UP      All option names presented to FN will be converted to
	    upper case.  Implies :STREQ.

   :DOWN    All option names presented to FN will be converted to
	    lower case.  Implies :STREQ.

   :KEY     All option names presented to FN will be converted to
	    symbols in the keyword package.  Implies :UP.

   :PARTIAL Support partial matches of options.  When present,
	    Petulant will support unambiguous partial matches of
	    options \(as they appear in ARGOPTS, FLAGOPTS, and
	    ALIASES\).  For example, if ARGOPTS contained \"beat\",
	    then :PARTIAL would trigger aliases of \"b\", \"be\", and
	    \"bea\" for \"beat\".  But, if FLAGOPTS also contained
	    \"bop\" then \"b\" would no longer be automatically
	    created as an alias, and \"bo\" would be added as an alias
	    for \"bop\".

   :UNIX    Disregard the current running system, and process the
	    command-line arguments as if in a Unix environment.

   :WINDOWS Disregard the current running system, and process the
	    command-line arguments as if in a Windows environment.
	    Also implies :STREQ."
  (with-styles-canon (styles styles)
    (let ((hack-fn (hack-option-fn styles)))
      (flet ((cb (x y z)
	       (case x
		 (:opt (funcall fn x (funcall hack-fn y) z))
		 (:arg (funcall fn x y z)))))
	(simple-parse-cli #'cb
			  :argopt-p-fn (argopt-p-fn argopts styles)
			  :chgname-fn (compose (aliases-fn aliases styles)
					       (partials-fn argopts flagopts
							    aliases styles))
			  :arglist arglist
			  :styles styles)))))

=======
(in-package #:petulant)

(defun cb (&rest args)
  (format t "cb~{ ~s~}~%" args))

(defun str=-fn (styles)
  "Return a function to be used in comparing option strings for
equality, based on FOLDP."
  (with-stylehash (styles)
    (if (gethash :streq styles)
	#'string-equal
	#'string=))
  (with-styles-canon (styles styles)
    (if (member :streq styles)
	#'string-equal
	#'string=)))

(defun eq=-fn (styles)
  "Return a function to be used in comparing option strings for
equality, based on FOLDP.  Where STR=-FN returns a string comparison
function, this returns an equality function \(e.g., for use in hash
tables\)."
  (with-styles-canon (styles styles)
    (if (member :streq styles)
	#'equalp
	#'equal)))

(defun str<-fn (styles)
  "Return a function to be used in comparing option strings for
sorting, based on FOLDP."
  (with-styles-canon (styles styles)
    (if (member :streq styles)
	#'string-lessp
	#'string<)))

(defun str/=-fn (styles)
  "Return a function to be used in comparing option strings for
inequality, based on FOLDP."
  (with-styles-canon (styles styles)
    (if (member :streq styles)
	#'string-not-equal
	#'string/=)))

(defun partials-fn (argopts flagopts aliases styles)
  "When STYLES contains :PARTIAL, return a function that implements
partial matching for all the options seen in ARGOPTS, FLAGOPTS, and
ALIASES; otherwise, #'IDENTITY is returned and no partial matching is
supported.

When partial matching is desired, ARGOPTS FLAGOPTS ALIASES and STYLES
are taken in the same format as PARSE-CLI.  A function is returned
that takes a single string as an option or argument appearing on a
command-line, recognizing unambiguous partial matches of options as
they appear in the three supplied lists, and returning a possibly new
string that PARSE-CLI should process as if it were the original word
from the command-line."
  (with-styles-canon (styles styles)
    (cond
      ((member :partial styles)
       (let ((dict (make-dict :loose (foldp styles)))
	     (str= (str=-fn styles)))
	    (labels ((maybe-add (o)
		       (unless (dict-word-p dict o)
			 (dict-add dict o))))
	      (mapc #'maybe-add (append argopts flagopts))
	      (mapc (lambda (alist)
		      (mapc #'maybe-add (cdr alist)))
		    aliases))
	    (let ((minwords (minwords dict)))
	      (lambda (x) 
		(block nil
		  (let ((len (length x)))
		    (mapc (lambda (partial)
			    (destructuring-bind (min max option) partial
			      (when (and (<= min len max)
					 (funcall str= x (subseq option 0 len)))
				(return option))))
			  minwords)
		    x))))))
      (t
       #'identity))))

(defun build-alias-hash (aliases styles)
  "Returns a hash table initialized with the option alias list ALIASES.
In that alist, the CDR of each element are all the strings that are
mapped to the CAR of the element.  STYLES is used to determine how to
compare strings within the hash table."
  (with-styles-canon (styles styles)
    (let ((hash (make-hash-table :test (eq=-fn styles))))
      (mapc (lambda (entry)
	      (let ((value (car entry)))
		(mapc (lambda (key)
			(setf (gethash key hash) value))
		      (cdr entry))))
	    aliases)
      hash)))

(defun aliases-fn (aliases styles)
  "Given ALIASES, a list that maps one or more strings to an intended
option, this creates the function that performs that mapping according
to STYLES.  The returns function takes an option string as parsed by
SIMPLE-PARSE-CLI, and returns a string to use in its stead.

ALIASES is an association list of strings, where the CAR of each entry
is an intended option, and the CDR is a list of strings that are
mapped to the intended option.

STYLES is a keyword or list of keywords influencing the matching
between command-line options and the list of aliases seen here.  In
order of priority, :STR= prevents case folding, :STREQ directs
case-insensitive matching, :UP and :DOWN imply :STREQ.  Note that
ALIASES-FN treats :KEY as :UP \(mapping options to keyword values
happens elsewhere\)."
  (with-styles-canon (styles styles)
    (let ((hash (build-alias-hash aliases styles)))
      (lambda (x) (aif (gethash x hash)
		       it
		       x)))))

(defun build-argopt-hash (argopts styles)
  "Returns a hash table initialized with the options listed in
ARGOPTS.  Each key simply maps to T; this hash is treated as a set
function.  STYLES is used to initialize the hash table's equality
test."
  (with-styles-canon (styles styles)
    (let ((hash (make-hash-table :test (eq=-fn styles))))
      (mapc (lambda (argopt) (setf (gethash argopt hash) t))
	    argopts)
      hash)))

(defun argopt-p-fn (argopts styles)
  "Given ARGOPTS, a list of strings denoting options that take
arguments, this returns a function that can be used by Petulant to
test if an ambiguous option consumes arguments or not.

STYLES is a keyword or list of keywords influencing the comparison
between options provided by the calling application and options
supplied by the user.  In order of priority, :STR= prevents case
folding, :STREQ directs case-insensitive matching, and :UP :DOWN
and :KEY all imply :STREQ."
  (with-styles-canon (styles styles)
    (let ((hash (build-argopt-hash argopts styles)))
      (lambda (x) (gethash x hash)))))

(defun hack-option-fn (styles)
  "Compose a new function that calls other functions to transform
\(hack\) a single argument that is an option name.  These other
functions are based on the contents of STYLES and ARGOPTS, and might
change the case of the option, they might replace it with a symbol
from the keyword package, they might substitute aliases or recognize
partial matches.  The results of passing an option string through
the composed function is an object (string or keyword) ready for
the supplied callback function."
  (with-styles-canon (styles styles)
    (let ((funcs nil))
      (when (member :down styles)
	(push #'string-downcase funcs))
      (when (member :up styles)
	(push #'string-upcase funcs))
      (when (member :key styles)
	(push (lambda (x) (intern x "KEYWORD")) funcs))
      (when (null funcs)
	(push #'identity funcs))
      (apply #'compose funcs))))

(defun parse-cli (fn &key argopts flagopts aliases arglist styles)
  "PARSE-CLI examines the command-line with which an application was
invoked.  According to given styles and the local environment,
options (aka switches) and arguments are recognized.

FN is a function supplied by the caller, which is called for each
option or argument identified by PARSE-CLI.  Each call to FN has three
arguments.  The first is the keyword :OPT or :ARG, indicating whether
an option \(aka switch\) or an non-option argument was found.
When :ARG, the second argument is a string, an argument from the
command-line that was not associated with an option, and the third
argument is NIL.  When :OPT, the second argument is usually a string
naming an option \(although see STYLES below\), and the third argument
is a string value associated with that option, or NIL.

ARGOPTS, if supplied, is a list of all options \(short or long\) that
require an argument.  While Petulant can automatically recognize some
options that explicitly take an argument \(as in \"--file=foo.psd\" or
\"/file:foo.psd\"\), it needs the hint in ARGOPTS to recognize other
patterns \(such as \"-f\" \"foo.psd\", or \"/file\" \"foo.psd\"\).
Simply place the option (no leading hyphens or slashes) as a string in
this list.  The call below would recognize both \"-f\" and \"--file\"
as requiring an argument.  \(Note that \"f\" in the list is better
handled by an alias below, or by the use of :PARTIAL in STYLES; its
presence here is merely for example.\) ARGOPTS does not limit the
options that PARSE-CLI handles, even those with arguments; it is
merely a hint that

   \(parse-cli … :argopts '\(\"f\" \"file\"\) … \)

FLAGOPTS, if supplied, is a list of all the options \(short or long\)
that do not take an argument.  This argument has no effect on
PARSE-CLI unless :PARTIAL appears in STYLES.  See :PARTIAL below.

   \(parse-cli … :flagopts '\(\"verbose\" \"debug\" \"trace\"\) … \)

ALIASES can be used to supply one or more alternative options that,
when encountered, are considered aliases for another option.  ALIASES
is a list of lists.  Every element of ALIASES is a list naming the
primary option first, followed by all aliases for it.  For example, in
the call below, both \"/sleep\" and \"/wait\" would be recognized by
PARSE-CLI, but processed as if \"/delay\" were seen.

  \(parse-cli … :aliases '\(\(\"alpha\" \"transparency\"\)
			   \(\"delay\" \"sleep\" \"wait\"\)
			   \(\"file\" \"f\"\)\) … \)

ARGLIST causes PARSE-CLI to parse a specified list of strings, instead
of the default command-line that was supplied to the application.
These strings are parsed exactly as if they appeared on the
command-line, each string corresponding to one \"word\".

   \(parse-cli … :arglist '\(\"-xv\" \"-f\" \"foo.tar\"\) … \)

STYLES is a keyword, or a list of keywords, that influence Petulant's
behavior.  Recognized keywords are as follows; unrecognized keywords
are silently ignored.

   :STR=    String matching between ARGOPTS, FLAGOPTS, ALIASES, and
	    the command-line being parsed is sensitive to case.  This
	    exists solely to override any folding semantics implied
	    by :WINDOWS, :UNIX, :UP, :DOWN, :KEY, and the local Lisp
	    environment.  Overrides :STREQ.  Its name is meant to be
	    evocative of STRING=.

   :STREQ   String matching between ARGOPTS, FLAGOPTS, ALIASES, and
	    the command-line being parsed is insensitive to case.  Its
	    name is meant to be evocative of STRING-EQUAL.

   :UP      All option names presented to FN will be converted to
	    upper case.  Implies :STREQ.

   :DOWN    All option names presented to FN will be converted to
	    lower case.  Implies :STREQ.

   :KEY     All option names presented to FN will be converted to
	    symbols in the keyword package.  Implies :UP.

   :PARTIAL Support partial matches of options.  When present,
	    Petulant will support unambiguous partial matches of
	    options \(as they appear in ARGOPTS, FLAGOPTS, and
	    ALIASES\).  For example, if ARGOPTS contained \"beat\",
	    then :PARTIAL would trigger aliases of \"b\", \"be\", and
	    \"bea\" for \"beat\".  But, if FLAGOPTS also contained
	    \"bop\" then \"b\" would no longer be automatically
	    created as an alias, and \"bo\" would be added as an alias
	    for \"bop\".

   :UNIX    Disregard the current running system, and process the
	    command-line arguments as if in a Unix environment.

   :WINDOWS Disregard the current running system, and process the
	    command-line arguments as if in a Windows environment.
	    Also implies :STREQ."
  (with-styles-canon (styles styles)
    (let ((hack-fn (hack-option-fn styles)))
      (flet ((cb (x y z)
	       (case x
		 (:opt (funcall fn x (funcall hack-fn y) z))
		 (:arg (funcall fn x y z)))))
	(simple-parse-cli #'cb
			  :argopt-p-fn (argopt-p-fn argopts styles)
			  :chgname-fn (compose (aliases-fn aliases styles)
					       (partials-fn argopts flagopts
							    aliases styles))
			  :arglist arglist
			  :styles styles)))))
>>>>>>> 3c429fbc
<|MERGE_RESOLUTION|>--- conflicted
+++ resolved
@@ -1,4 +1,3 @@
-<<<<<<< HEAD
 (in-package #:petulant)
 
 (defun cb (&rest args)
@@ -7,6 +6,10 @@
 (defun str=-fn (styles)
   "Return a function to be used in comparing option strings for
 equality, based on FOLDP."
+  (with-stylehash (styles)
+    (if (gethash :streq styles)
+	#'string-equal
+	#'string=))
   (with-styles-canon (styles styles)
     (if (member :streq styles)
 	#'string-equal
@@ -266,279 +269,4 @@
 					       (partials-fn argopts flagopts
 							    aliases styles))
 			  :arglist arglist
-			  :styles styles)))))
-
-=======
-(in-package #:petulant)
-
-(defun cb (&rest args)
-  (format t "cb~{ ~s~}~%" args))
-
-(defun str=-fn (styles)
-  "Return a function to be used in comparing option strings for
-equality, based on FOLDP."
-  (with-stylehash (styles)
-    (if (gethash :streq styles)
-	#'string-equal
-	#'string=))
-  (with-styles-canon (styles styles)
-    (if (member :streq styles)
-	#'string-equal
-	#'string=)))
-
-(defun eq=-fn (styles)
-  "Return a function to be used in comparing option strings for
-equality, based on FOLDP.  Where STR=-FN returns a string comparison
-function, this returns an equality function \(e.g., for use in hash
-tables\)."
-  (with-styles-canon (styles styles)
-    (if (member :streq styles)
-	#'equalp
-	#'equal)))
-
-(defun str<-fn (styles)
-  "Return a function to be used in comparing option strings for
-sorting, based on FOLDP."
-  (with-styles-canon (styles styles)
-    (if (member :streq styles)
-	#'string-lessp
-	#'string<)))
-
-(defun str/=-fn (styles)
-  "Return a function to be used in comparing option strings for
-inequality, based on FOLDP."
-  (with-styles-canon (styles styles)
-    (if (member :streq styles)
-	#'string-not-equal
-	#'string/=)))
-
-(defun partials-fn (argopts flagopts aliases styles)
-  "When STYLES contains :PARTIAL, return a function that implements
-partial matching for all the options seen in ARGOPTS, FLAGOPTS, and
-ALIASES; otherwise, #'IDENTITY is returned and no partial matching is
-supported.
-
-When partial matching is desired, ARGOPTS FLAGOPTS ALIASES and STYLES
-are taken in the same format as PARSE-CLI.  A function is returned
-that takes a single string as an option or argument appearing on a
-command-line, recognizing unambiguous partial matches of options as
-they appear in the three supplied lists, and returning a possibly new
-string that PARSE-CLI should process as if it were the original word
-from the command-line."
-  (with-styles-canon (styles styles)
-    (cond
-      ((member :partial styles)
-       (let ((dict (make-dict :loose (foldp styles)))
-	     (str= (str=-fn styles)))
-	    (labels ((maybe-add (o)
-		       (unless (dict-word-p dict o)
-			 (dict-add dict o))))
-	      (mapc #'maybe-add (append argopts flagopts))
-	      (mapc (lambda (alist)
-		      (mapc #'maybe-add (cdr alist)))
-		    aliases))
-	    (let ((minwords (minwords dict)))
-	      (lambda (x) 
-		(block nil
-		  (let ((len (length x)))
-		    (mapc (lambda (partial)
-			    (destructuring-bind (min max option) partial
-			      (when (and (<= min len max)
-					 (funcall str= x (subseq option 0 len)))
-				(return option))))
-			  minwords)
-		    x))))))
-      (t
-       #'identity))))
-
-(defun build-alias-hash (aliases styles)
-  "Returns a hash table initialized with the option alias list ALIASES.
-In that alist, the CDR of each element are all the strings that are
-mapped to the CAR of the element.  STYLES is used to determine how to
-compare strings within the hash table."
-  (with-styles-canon (styles styles)
-    (let ((hash (make-hash-table :test (eq=-fn styles))))
-      (mapc (lambda (entry)
-	      (let ((value (car entry)))
-		(mapc (lambda (key)
-			(setf (gethash key hash) value))
-		      (cdr entry))))
-	    aliases)
-      hash)))
-
-(defun aliases-fn (aliases styles)
-  "Given ALIASES, a list that maps one or more strings to an intended
-option, this creates the function that performs that mapping according
-to STYLES.  The returns function takes an option string as parsed by
-SIMPLE-PARSE-CLI, and returns a string to use in its stead.
-
-ALIASES is an association list of strings, where the CAR of each entry
-is an intended option, and the CDR is a list of strings that are
-mapped to the intended option.
-
-STYLES is a keyword or list of keywords influencing the matching
-between command-line options and the list of aliases seen here.  In
-order of priority, :STR= prevents case folding, :STREQ directs
-case-insensitive matching, :UP and :DOWN imply :STREQ.  Note that
-ALIASES-FN treats :KEY as :UP \(mapping options to keyword values
-happens elsewhere\)."
-  (with-styles-canon (styles styles)
-    (let ((hash (build-alias-hash aliases styles)))
-      (lambda (x) (aif (gethash x hash)
-		       it
-		       x)))))
-
-(defun build-argopt-hash (argopts styles)
-  "Returns a hash table initialized with the options listed in
-ARGOPTS.  Each key simply maps to T; this hash is treated as a set
-function.  STYLES is used to initialize the hash table's equality
-test."
-  (with-styles-canon (styles styles)
-    (let ((hash (make-hash-table :test (eq=-fn styles))))
-      (mapc (lambda (argopt) (setf (gethash argopt hash) t))
-	    argopts)
-      hash)))
-
-(defun argopt-p-fn (argopts styles)
-  "Given ARGOPTS, a list of strings denoting options that take
-arguments, this returns a function that can be used by Petulant to
-test if an ambiguous option consumes arguments or not.
-
-STYLES is a keyword or list of keywords influencing the comparison
-between options provided by the calling application and options
-supplied by the user.  In order of priority, :STR= prevents case
-folding, :STREQ directs case-insensitive matching, and :UP :DOWN
-and :KEY all imply :STREQ."
-  (with-styles-canon (styles styles)
-    (let ((hash (build-argopt-hash argopts styles)))
-      (lambda (x) (gethash x hash)))))
-
-(defun hack-option-fn (styles)
-  "Compose a new function that calls other functions to transform
-\(hack\) a single argument that is an option name.  These other
-functions are based on the contents of STYLES and ARGOPTS, and might
-change the case of the option, they might replace it with a symbol
-from the keyword package, they might substitute aliases or recognize
-partial matches.  The results of passing an option string through
-the composed function is an object (string or keyword) ready for
-the supplied callback function."
-  (with-styles-canon (styles styles)
-    (let ((funcs nil))
-      (when (member :down styles)
-	(push #'string-downcase funcs))
-      (when (member :up styles)
-	(push #'string-upcase funcs))
-      (when (member :key styles)
-	(push (lambda (x) (intern x "KEYWORD")) funcs))
-      (when (null funcs)
-	(push #'identity funcs))
-      (apply #'compose funcs))))
-
-(defun parse-cli (fn &key argopts flagopts aliases arglist styles)
-  "PARSE-CLI examines the command-line with which an application was
-invoked.  According to given styles and the local environment,
-options (aka switches) and arguments are recognized.
-
-FN is a function supplied by the caller, which is called for each
-option or argument identified by PARSE-CLI.  Each call to FN has three
-arguments.  The first is the keyword :OPT or :ARG, indicating whether
-an option \(aka switch\) or an non-option argument was found.
-When :ARG, the second argument is a string, an argument from the
-command-line that was not associated with an option, and the third
-argument is NIL.  When :OPT, the second argument is usually a string
-naming an option \(although see STYLES below\), and the third argument
-is a string value associated with that option, or NIL.
-
-ARGOPTS, if supplied, is a list of all options \(short or long\) that
-require an argument.  While Petulant can automatically recognize some
-options that explicitly take an argument \(as in \"--file=foo.psd\" or
-\"/file:foo.psd\"\), it needs the hint in ARGOPTS to recognize other
-patterns \(such as \"-f\" \"foo.psd\", or \"/file\" \"foo.psd\"\).
-Simply place the option (no leading hyphens or slashes) as a string in
-this list.  The call below would recognize both \"-f\" and \"--file\"
-as requiring an argument.  \(Note that \"f\" in the list is better
-handled by an alias below, or by the use of :PARTIAL in STYLES; its
-presence here is merely for example.\) ARGOPTS does not limit the
-options that PARSE-CLI handles, even those with arguments; it is
-merely a hint that
-
-   \(parse-cli … :argopts '\(\"f\" \"file\"\) … \)
-
-FLAGOPTS, if supplied, is a list of all the options \(short or long\)
-that do not take an argument.  This argument has no effect on
-PARSE-CLI unless :PARTIAL appears in STYLES.  See :PARTIAL below.
-
-   \(parse-cli … :flagopts '\(\"verbose\" \"debug\" \"trace\"\) … \)
-
-ALIASES can be used to supply one or more alternative options that,
-when encountered, are considered aliases for another option.  ALIASES
-is a list of lists.  Every element of ALIASES is a list naming the
-primary option first, followed by all aliases for it.  For example, in
-the call below, both \"/sleep\" and \"/wait\" would be recognized by
-PARSE-CLI, but processed as if \"/delay\" were seen.
-
-  \(parse-cli … :aliases '\(\(\"alpha\" \"transparency\"\)
-			   \(\"delay\" \"sleep\" \"wait\"\)
-			   \(\"file\" \"f\"\)\) … \)
-
-ARGLIST causes PARSE-CLI to parse a specified list of strings, instead
-of the default command-line that was supplied to the application.
-These strings are parsed exactly as if they appeared on the
-command-line, each string corresponding to one \"word\".
-
-   \(parse-cli … :arglist '\(\"-xv\" \"-f\" \"foo.tar\"\) … \)
-
-STYLES is a keyword, or a list of keywords, that influence Petulant's
-behavior.  Recognized keywords are as follows; unrecognized keywords
-are silently ignored.
-
-   :STR=    String matching between ARGOPTS, FLAGOPTS, ALIASES, and
-	    the command-line being parsed is sensitive to case.  This
-	    exists solely to override any folding semantics implied
-	    by :WINDOWS, :UNIX, :UP, :DOWN, :KEY, and the local Lisp
-	    environment.  Overrides :STREQ.  Its name is meant to be
-	    evocative of STRING=.
-
-   :STREQ   String matching between ARGOPTS, FLAGOPTS, ALIASES, and
-	    the command-line being parsed is insensitive to case.  Its
-	    name is meant to be evocative of STRING-EQUAL.
-
-   :UP      All option names presented to FN will be converted to
-	    upper case.  Implies :STREQ.
-
-   :DOWN    All option names presented to FN will be converted to
-	    lower case.  Implies :STREQ.
-
-   :KEY     All option names presented to FN will be converted to
-	    symbols in the keyword package.  Implies :UP.
-
-   :PARTIAL Support partial matches of options.  When present,
-	    Petulant will support unambiguous partial matches of
-	    options \(as they appear in ARGOPTS, FLAGOPTS, and
-	    ALIASES\).  For example, if ARGOPTS contained \"beat\",
-	    then :PARTIAL would trigger aliases of \"b\", \"be\", and
-	    \"bea\" for \"beat\".  But, if FLAGOPTS also contained
-	    \"bop\" then \"b\" would no longer be automatically
-	    created as an alias, and \"bo\" would be added as an alias
-	    for \"bop\".
-
-   :UNIX    Disregard the current running system, and process the
-	    command-line arguments as if in a Unix environment.
-
-   :WINDOWS Disregard the current running system, and process the
-	    command-line arguments as if in a Windows environment.
-	    Also implies :STREQ."
-  (with-styles-canon (styles styles)
-    (let ((hack-fn (hack-option-fn styles)))
-      (flet ((cb (x y z)
-	       (case x
-		 (:opt (funcall fn x (funcall hack-fn y) z))
-		 (:arg (funcall fn x y z)))))
-	(simple-parse-cli #'cb
-			  :argopt-p-fn (argopt-p-fn argopts styles)
-			  :chgname-fn (compose (aliases-fn aliases styles)
-					       (partials-fn argopts flagopts
-							    aliases styles))
-			  :arglist arglist
-			  :styles styles)))))
->>>>>>> 3c429fbc
+			  :styles styles)))))