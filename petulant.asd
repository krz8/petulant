<<<<<<< HEAD
(defsystem "petulant"
  :description "a command line parser (CLI) for both Windows and Unix"
  :version "0.1.0"
  :license "MIT"
  :depends-on ("alexandria" "anaphora" "iterate")
  :in-order-to ((test-op (test-op "petulant-test")))

  :author "Bob Krzaczek"
  :mailto "RobertKrzaczek+cl@gmail.com"
  :homepage "http://github.com/krz8/petulant/"
  :long-description "Petulant provides option and argument processing
under both Windows and Unix-like systems.  Code using Petulant accepts
a command line like /a /b/c /out:foo \\bar\\baz under Windows, as well
as -a -bc --out=foo /bar/baz under Unix-like systems.  Also, Petulant
generally requires much less specification of its expected options
than typical getopt(3)-like libraries (and in many cases, no
specification at all is necessary).  Both functional and data
interfaces are provided to the caller."

  :components ((:file "pkg")
	       (:file "misc" :depends-on ("pkg"))
	       (:file "simple" :depends-on ("pkg" "misc"))
	       (:file "trie" :depends-on ("pkg"))
	       (:file "parse" :depends-on ("pkg" "trie"))
	       (:file "get" :depends-on ("pkg" "parse"))
	       (:file "petulant" :depends-on ("pkg" "misc" "parse"))))
=======
(defsystem "petulant"
  :description "a command line parser (CLI) for both Windows and Unix"
  :version "0.1.0"
  :license "MIT"
  :depends-on ("alexandria" "anaphora" "iterate")
  :in-order-to ((test-op (test-op "petulant-test")))

  :author "Bob Krzaczek"
  :mailto "RobertKrzaczek+cl@gmail.com"
  :homepage "http://github.com/krz8/petulant/"
  :long-description "Petulant provides option and argument processing
under both Windows and Unix-like systems.  Code using Petulant accepts
a command line like /a /b/c /out:foo \\bar\\baz under Windows, as well
as -a -bc --out=foo /bar/baz under Unix-like systems.  Also, Petulant
generally requires much less specification of its expected options
than typical getopt(3)-like libraries (and in many cases, no
specification at all is necessary).  Both functional and data
interfaces are provided to the caller."

  :components ((:file "pkg")
	       (:file "trie" :depends-on ("pkg"))
	       (:file "misc" :depends-on ("pkg"))
	       (:file "styles" :depends-on ("pkg" "misc"))
	       (:file "simple" :depends-on ("pkg" "misc" "styles"))
	       (:file "parse" :depends-on ("pkg" "trie" "misc" "styles"))
	       (:file "get" :depends-on ("pkg" "parse"))
	       (:file "petulant" :depends-on ("pkg" "misc" "parse"))))
>>>>>>> 3c429fbc
<|MERGE_RESOLUTION|>--- conflicted
+++ resolved
@@ -1,31 +1,3 @@
-<<<<<<< HEAD
-(defsystem "petulant"
-  :description "a command line parser (CLI) for both Windows and Unix"
-  :version "0.1.0"
-  :license "MIT"
-  :depends-on ("alexandria" "anaphora" "iterate")
-  :in-order-to ((test-op (test-op "petulant-test")))
-
-  :author "Bob Krzaczek"
-  :mailto "RobertKrzaczek+cl@gmail.com"
-  :homepage "http://github.com/krz8/petulant/"
-  :long-description "Petulant provides option and argument processing
-under both Windows and Unix-like systems.  Code using Petulant accepts
-a command line like /a /b/c /out:foo \\bar\\baz under Windows, as well
-as -a -bc --out=foo /bar/baz under Unix-like systems.  Also, Petulant
-generally requires much less specification of its expected options
-than typical getopt(3)-like libraries (and in many cases, no
-specification at all is necessary).  Both functional and data
-interfaces are provided to the caller."
-
-  :components ((:file "pkg")
-	       (:file "misc" :depends-on ("pkg"))
-	       (:file "simple" :depends-on ("pkg" "misc"))
-	       (:file "trie" :depends-on ("pkg"))
-	       (:file "parse" :depends-on ("pkg" "trie"))
-	       (:file "get" :depends-on ("pkg" "parse"))
-	       (:file "petulant" :depends-on ("pkg" "misc" "parse"))))
-=======
 (defsystem "petulant"
   :description "a command line parser (CLI) for both Windows and Unix"
   :version "0.1.0"
@@ -52,5 +24,4 @@
 	       (:file "simple" :depends-on ("pkg" "misc" "styles"))
 	       (:file "parse" :depends-on ("pkg" "trie" "misc" "styles"))
 	       (:file "get" :depends-on ("pkg" "parse"))
-	       (:file "petulant" :depends-on ("pkg" "misc" "parse"))))
->>>>>>> 3c429fbc
+	       (:file "petulant" :depends-on ("pkg" "misc" "parse"))))