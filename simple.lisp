<<<<<<< HEAD
(in-package #:petulant)

(defun styles-to-hash (styles)
  "Given STYLES, which is a keyword or a list of keywords, populate a
hash with a complete list of keywords and any other keywords implied
by those supplied and the running system.  This function converts the
STYLES list to a hash to speed lookups, and \"fleshes out\" the
keyword list so that it deetermines all aspects of Petulant's
processing based on what was originally supplied by the caller.

First, all keywords in STYLES are added to the returned hash.

Next, we ensure that one of :UNIX or :WINDOWS always appears in the
hash.  If not already present, CL:*FEATURES* is consulted to determine
which of those keywords will appear.

If :KEY appears in the hash, and neither :UP nor :DOWN appear in
STYLES, then :UP is added to the hash.

If :UP or :DOWN appear in the hash, and neither :STREQ nor :STR=
appear, then :STREQ is added to the hash.

If neither :STREQ nor :STR= appear in the hash, but :WINDOWS does,
then :STREQ is added to the hash, otherwise :STR= is added."
  (let ((styles (ensure-list styles))
	(hash (make-hash-table)))
    (labels ((set! (&rest flags) (mapc (lambda (f) (setf (gethash f hash) f))
				       flags))
	     (set? (&rest flags) (some (lambda (f) (gethash f hash))
				       flags)))
      (apply #'set! styles)
      (unless (set? :windows :unix)
	(set! (cond ((featurep :windows) :windows)
		    (t                   :unix))))
      (unless (set? :up :down)
	(when (set? :key)
	  (set! :up)))
      (unless (set? :str= :streq)
	(set! (or (and (set? :up :down :windows) :streq)
		  :str=))))
    hash))

(defmacro with-stylehash ((var) &body body)
  "WITH-STYLEHASH takes the name of a variable that might be a list of
style keywords or a hash as returned by STYLES-TO-HASH, and ensures
that the variable is bound to such a hash for the duration of BODY.
This macro is used to allow multiple functions in the Petulant
hierarchy to be entry points to an external caller \(who would use a
list of style keywords\) while allowing higher functions in Petulant
to call those same functions with an already-converted and
already-fleshed-out hash of those keywords.

   \(defun foo \(styles\)
     \(with-stylehash \(styles\)
       ...
       \(bar styles\)
       ...\)\)"
  `(let ((,var (if (hash-table-p ,var) ,var (styles-to-hash ,var))))
     ,@body))

(defun foldp (styles)
  "Returns true when STYLES indicates that case-insensitive matching
should be employed."
  (with-stylehash (styles)
    (gethash :streq styles)))

(defun windowsp (styles)
  "Returns true when STYLES indicates that we should use Windows-style
option processing."
  (with-stylehash (styles)
    (gethash :windows styles)))

(defun isolate-switches (string)
  "Given a string that begins with at least one Windows CLI switch
character, return a list of strings that exist between slashes,
skipping leading, multiple, and trailing slashes.  Arguments to
switches introduced with a colon are preserved with the switch.

If this looks like SPLIT-SEQUENCE, well, you're not wrong.
ISOLATE-SWITCHES exists because one day, this is going to require some
kind of weird escape processing and probably a state machine of some
kind.  In the meantime, this mini-split-sequence hack is good enough.

   \(ISOLATE-SWITCHES \"/a\"\)                 => \(\"a\"\)
   \(ISOLATE-SWITCHES \"/ab\"\)                => \(\"ab\"\)
   \(ISOLATE-SWITCHES \"/a/bc\"\)              => \(\"a\" \"bc\"\)
   \(ISOLATE-SWITCHES \"/a/bc:de\"\)           => \(\"a\" \"bc:de\"\)
   \(ISOLATE-SWITCHES \"/a/bc:de/f\"\)         => \(\"a\" \"bc:de\" \"f\"\)
   \(ISOLATE-SWITCHES \"/a/bc:de/f/\"\)        => \(\"a\" \"bc:de\" \"f\"\)
   \(ISOLATE-SWITCHES \"///a///bc:de///f//\"\) => \(\"a\" \"bc:de\" \"f\"\)
   \(ISOLATE-SWITCHES \"\"\)                   => \(\"\"\)
   \(ISOLATE-SWITCHES \"/\"\)                  => \(\"/\"\)
   \(ISOLATE-SWITCHES \"//\"\)                 => \(\"//\"\)"
  (cond
    ((zerop (length string))                       '(""))
    ((not (position #\/ string :test #'char/=))    (list string))
    (t
     (let ((str (string-trim "/" string))
	   (i 0) (res))
       (awhile (position #\/ str :start i)
	 (push (subseq str i it) res)
	 (setq i (position #\/ str :start it :test #'char/=)))
       (when i
	 (push (subseq str i) res))
       (nreverse res)))))

(defun canonicalize-windows-args (strings)
  "Given a list of strings that represents command line options and
arguments passed in a Windows environment, break up combined switches
and return a new list of strings that is easier to parse.  The original
set of STRINGS is broken down via ISOLATE-SWITCHES.

Strings like \"\", \"/\", \"//\", and so on are special, we preserve
them as they are.

   (CANONICALIZE-WINDOWS-ARGS '(\"abc\" nil \"\" \"def\")
=> (\"abc\" \"\" \"def\")
   (CANONICALIZE-WINDOWS-ARGS '(\"abc\" \"//\" \"def\")
=> (\"abc\" \"//\" \"def\")
   (CANONICALIZE-WINDOWS-ARGS '(\"/abc\" \"def\")
=> (\"/abc\" \"def\")
   (CANONICALIZE-WINDOWS-ARGS '(\"/a/bc\" \"def\")
=> (\"/a\" \"/bc\" \"def\")
   (CANONICALIZE-WINDOWS-ARGS '(\"/a/bc\" \"def\" \"/ef:gh\")
=> (\"/a\" \"/bc\" \"def\" \"/ef:gh\")
   (CANONICALIZE-WINDOWS-ARGS '(\"/a/bc\" \"def\" \"/ef\" \"gh\")
=> (\"/a\" \"/bc\" \"def\" \"/ef\" \"gh\")
   (CANONICALIZE-WINDOWS-ARGS '(\"/a/bc\" \"def\" \"/e/f:g/h\")
=> (\"/a\" \"/bc\" \"def\" \"/e\" \"/f:g\" \"/h\""
  (let ((result))
    (labels ((collect (x) (push x result)))
      (mapc #'(lambda (sw)
		(cond
		  ((null sw))
		  ((and (> (length sw) 0) (char= #\/ (char sw 0)))
		   (mapc #'(lambda (s) (collect (slashify s)))
			 (isolate-switches sw)))
		  (t
		   (collect sw))))
	    strings))
    (nreverse result)))

(defun parse-unix-cli (arglist fn
		       &optional
			 (argoptp-fn (constantly nil))
			 (chgname-fn #'identity))
  "This is the low level parser for Unix-style command lines.  If
you're an end-user of Petulant, you might want to consider calling a
higher level function; this one is mostly for implementation of other
Petulant functionality.

PARSE-UNIX-CLI works through ARGLIST, a flat list of strings from a
command line, parsing it according to most POSIX and GNU behaviors.
As options are identified, ARGOPTP-FN is called to determine if that
option takes an argument.

FN is called for each option \(with or without an argument\) and every
non-option argument.  Each call has three arguments.  The first is
always :ARG or :OPT.  When :ARG, the second argument is a non-option
argument string from the command line, and the third argument is NIL.
When :OPT, the second argument is an option \(a string\) found on the
command line, eliding any leading dashes, and the third argument is
any argument to that option or NIL.

ARGOPTP-FN, if supplied, is a mechanism for the caller to indicate
when an option, long or short, should take the next word in ARGLIST as
an argument.  The default binding of ARGOPTP-FN always returns NIL,
indicating that any ambiguous option is assumed not to take an
argument.  The only non-ambiguous option with an argument are long
options that use the \"=\" character \(e.g., \"--foo=bar\"\).

CHGNAME-FN, if supplied, can be used to change a detected option from
one value to another, taking a string and returning a string to use in
its place.  It could be used to implement aliases or partial matching,
for example.  Every detected option, long or short, is passed through
this function before processing continues; it is called before
ARGOPTP-FN, for example.

Generally speaking, the calls to FN proceed from the head to the tail
of ARGLIST, and from left to right within each string of ARGLIST.
This is useful to know in testing, but callers probably should not
rely on any specific ordering."
  (do ((av arglist))
      ((null av) t)
    (labels ((argoptp (x) (funcall argoptp-fn x))
	     (chgname (x) (funcall chgname-fn x))
	     (is- (&rest chars) (apply #'char= #\- chars))
	     (advance () (setf av (cdr av)))
	     (opt! (o &optional a) (funcall fn :opt o a))
	     (arg! (a) (funcall fn :arg a nil))
	     (long (opt)
	       (let* ((o (subseq opt 2))                    ; "--foo…"
		      (i (position #\= o))		    ; "--foo=…"
		      (f (chgname (if i
				      (subseq o 0 i)
				      o))))
		 (cond
		   (i                                       ; "--foo=…"
		    (opt! f (unless (= i (1- (length o)))   ; "--foo="
			      (subseq o (1+ i)))))          ; "--foo=xyz"
		   ((argoptp f)                             ; "--foo" "xyz"
		    (opt! f (cadr av))
		    (advance))
		   (t                                       ; "--foo"
		    (opt! f)))))
	     (short (opt)
	       (iterate
		 (for i index-of-string opt)
		 (for c = (string (char opt i)))
		 (if-first-time (next-iteration))           ; skip leading -
		 (let ((f (chgname c)))
		   (cond
		     ((not (argoptp f))			    ; "-fgh"
		      (opt! f))
		     ((< i (1- (length opt)))		    ; "-ffile"
		      (opt! f (subseq opt (1+ i)))
		      (finish))
		     (t					    ; "-f" "file"
		      (opt! f (cadr av))
		      (advance)
		      (finish)))))))
      (with-chars (c0 c1 c2)
	  (car av)
	(cond
	  ((not (and c0 c1 (is- c0)))			       ; "" "x" 
	   (arg! (car av)))
	  ((and (is- c0 c1) (null c2))			       ; "--"
	   (loop (unless (advance)
		   (return))
	      (arg! (car av))))
	  ((is- c1)					       ; "--…"
	   (long (car av)))
	  (t						       ; "-…"
	   (short (car av)))))
      (advance))))

(defun parse-windows-cli (arglist fn
			  &optional
			    (swargp-fn (constantly nil))
			    (chgname-fn #'identity))
  "This is the low level parser for Windows-style command lines.  If
you're an end-user of Petulant, you might want to consider calling a
higher level function; this one is mostly for implementation of other
Petulant functionality.

PARSE-WINDOWS-CLI works through ARGLIST, a flat list of strings
delivered from some OS-specific wrapper in the Lisp environment
parsing it according to most Windows behaviors.  As switches are
identified, SWARGP-FN is called to determine if that switch takes an
argument.

FN is called for each switch \(with or without an argument\) and every
non-switch argument.  Each call has three arguments.  The first is
always :ARG or :OPT.  When :ARG, the second argument is a non-switch
argument string from the command line, and the third argument is NIL.
When :OPT, the second argument is a switch \(a string\) found on the
command line, eliding its leading slash, and the third argument is any
argument to that option or NIL.

SWARGP-FN, if supplied, is a mechanism for the caller to indicate when
a switch should take an argument.  The default binding of SWARGP-FN
always returns NIL, indicating that any ambiguous switch is assumed
not to take an argument.  A non-ambiguous switch with an argument is
one that uses the colon character \(e.g., \"/foo:bar\"\).

CHGNAME-FN, if supplied, can be used to change a detected switch from
one value to another, taking a string and returning a string to use in
its place.  It could be used to implement aliases or partial matching,
for example.  Every detected switch is passed through this function
before processing continues; it is called before SWARGP-FN, for
example.

Generally speaking, the calls to FN proceed from the head to the tail
of ARGLIST, and from left to right within each string of ARGLIST.
This is useful to know in testing, but callers probably should not
rely on any specific ordering."
  (do ((av (canonicalize-windows-args arglist)))
      ((null av) t)
    (labels ((swargp (x) (funcall swargp-fn x))
	     (chgname (x) (funcall chgname-fn x))
	     (advance () (setf av (cdr av)))
	     (opt! (o &optional a) (funcall fn :opt o a))
	     (arg! (a) (funcall fn :arg a nil)))
      (let* ((str (car av))
	     (len (or (and str (length str)) 0)))
	(acond
	  ((zerop len)					       ; nil ""
	   (arg! str))
	  ((string= str "//")				       ; "//"
	   (loop (unless (advance)
		   (return))
	      (arg! (car av))))
	  ((char/= (char str 0) #\/)			       ; "foo"
	   (arg! str))
	  ((position #\: str)				       ; "/foo:…"
	   (opt! (chgname (subseq str 1 it))
		 (unless (= it (1- len))		       ; "/foo:xyz"
		   (subseq str (1+ it)))))
	  (t
	   (let ((f (chgname (subseq str 1))))
	     (cond
	       ((swargp f)                                     ; "/foo" "xyz"
		(opt! f (cadr av))
		(advance))
	       (t                                              ; "/foo"
		(opt! f)))))))
      (advance))))

(defun argv ()
  "Returns a list of strings representing the command-line from the
environment.  This is necessarily OS specific.  It's assumed that the
list returned by ARGV does not include the executable name, image
name, argv[0], or other non-argument information."
  #+ccl ccl:*command-line-argument-list*
  #+sbcl sb-ext:*posix-argv*
  #+clisp ext:*args*
  #+acl (cdr (sys:command-line-arguments))
  #- (or ccl sbcl clisp acl)
  (error "Petulant needs to be ported to this Lisp environment."))

(defun simple-parse-cli (fn &key arglist argopt-p-fn chgname-fn styles)
  "This is the low level parser for command-lines.  If you're simply
using Petulant in your application \(i.e., you aren't developing
Petulant\), you might want to consider calling a higher level
function; SIMPLE-PARSE-CLI is mainly for implementation of other
Petulant functionality.

SIMPLE-PARSE-CLI works through an argument list, a flat list of
strings representing the command-line.  It parses this list according
to the dominant style for a specific operating system \(e.g.,
hyphen-based options under Unix, or slash-based switches under
Windows\).

FN is called for each option \(with or without an argument\) and every
non-option argument identified during parsing.  Each call to FN has
three arguments.  The first is always :ARG or :OPT.  When :ARG, the
second argument is a non-switch argument string from the command line,
and the third argument is NIL.  When :OPT, the second argument is a
switch (a string) found on the command line, eliding its leading
slash, and the third argument is any argument to that option or NIL.

Generally speaking, the calls to FN proceed from the head to the tail
of the list of argument strings, and from left to right within each
string of that list.  This is useful to know in testing, but callers
probably should not rely on any specific ordering.

ARGLIST, if supplied, is a list of strings to parse.  By default,
SIMPLE-PARSE-CLI will parse a list of strings provided by the Lisp
environment representing the command-line with which the application
was started.

ARGOPT-P-FN, if supplied, is a function.  Petulant recognizes certain
long options (\"--foo=bar\") and switches (\"/foo:bar\") that
unambiguously present an option taking an argument.  However, Petulant
cannot know for certain when a short option (\"-f\" \"bar\") takes an
option, nor can it discern when a long option (\"--foo\" \"bar\") or a
switch (\"/foo\" \"bar\") lacking extra punctuation takes an argument.
To address this, the caller can supply a function taking the name of
the option as a string (\"f\" or \"foo\") and returning true or false
to indicate if it takes an argument.

CHGNAME-FN, if supplied, can be used to change a detected switch from
one value to another, taking a string and returning a string to use in
its place.  It could be used to implement aliases or partial matching,
for example.  Every detected switch is passed through this function
before processing continues; it is called before ARGOPT-P-FN, for
example.

STYLES is a keyword, or list of keywords, that can be used to select a
particular style of command-line processing.  By default,
SIMPLE-PARSE-CLI will choose the style based on the current operating
system environment \(using *FEATURES*\).  However, the caller can
force a particular style by supplying :UNIX or :WINDOWS, or by
supplying a list containing :UNIX or :WINDOWS, to this argument."
  (with-stylehash (styles)
    (funcall (if (windowsp styles) #'parse-windows-cli #'parse-unix-cli)
	     (or arglist (argv))
	     fn
	     (or argopt-p-fn (constantly nil))
	     (or chgname-fn #'identity))))

=======
(in-package #:petulant)

(defun isolate-switches (string)
  "Given a string that begins with at least one Windows CLI switch
character, return a list of strings that exist between slashes,
skipping leading, multiple, and trailing slashes.  Arguments to
switches introduced with a colon are preserved with the switch.

If this looks like SPLIT-SEQUENCE, well, you're not wrong.
ISOLATE-SWITCHES exists because one day, this is going to require some
kind of weird escape processing and probably a state machine of some
kind.  In the meantime, this mini-split-sequence hack is good enough.

   \(ISOLATE-SWITCHES \"/a\"\)                 => \(\"a\"\)
   \(ISOLATE-SWITCHES \"/ab\"\)                => \(\"ab\"\)
   \(ISOLATE-SWITCHES \"/a/bc\"\)              => \(\"a\" \"bc\"\)
   \(ISOLATE-SWITCHES \"/a/bc:de\"\)           => \(\"a\" \"bc:de\"\)
   \(ISOLATE-SWITCHES \"/a/bc:de/f\"\)         => \(\"a\" \"bc:de\" \"f\"\)
   \(ISOLATE-SWITCHES \"/a/bc:de/f/\"\)        => \(\"a\" \"bc:de\" \"f\"\)
   \(ISOLATE-SWITCHES \"///a///bc:de///f//\"\) => \(\"a\" \"bc:de\" \"f\"\)
   \(ISOLATE-SWITCHES \"\"\)                   => \(\"\"\)
   \(ISOLATE-SWITCHES \"/\"\)                  => \(\"/\"\)
   \(ISOLATE-SWITCHES \"//\"\)                 => \(\"//\"\)"
  (cond
    ((zerop (length string))                       '(""))
    ((not (position #\/ string :test #'char/=))    (list string))
    (t
     (let ((str (string-trim "/" string))
	   (i 0) (res))
       (awhile (position #\/ str :start i)
	 (push (subseq str i it) res)
	 (setq i (position #\/ str :start it :test #'char/=)))
       (when i
	 (push (subseq str i) res))
       (nreverse res)))))

(defun canonicalize-windows-args (strings)
  "Given a list of strings that represents command line options and
arguments passed in a Windows environment, break up combined switches
and return a new list of strings that is easier to parse.  The original
set of STRINGS is broken down via ISOLATE-SWITCHES.

Strings like \"\", \"/\", \"//\", and so on are special, we preserve
them as they are.

   (CANONICALIZE-WINDOWS-ARGS '(\"abc\" nil \"\" \"def\")
=> (\"abc\" \"\" \"def\")
   (CANONICALIZE-WINDOWS-ARGS '(\"abc\" \"//\" \"def\")
=> (\"abc\" \"//\" \"def\")
   (CANONICALIZE-WINDOWS-ARGS '(\"/abc\" \"def\")
=> (\"/abc\" \"def\")
   (CANONICALIZE-WINDOWS-ARGS '(\"/a/bc\" \"def\")
=> (\"/a\" \"/bc\" \"def\")
   (CANONICALIZE-WINDOWS-ARGS '(\"/a/bc\" \"def\" \"/ef:gh\")
=> (\"/a\" \"/bc\" \"def\" \"/ef:gh\")
   (CANONICALIZE-WINDOWS-ARGS '(\"/a/bc\" \"def\" \"/ef\" \"gh\")
=> (\"/a\" \"/bc\" \"def\" \"/ef\" \"gh\")
   (CANONICALIZE-WINDOWS-ARGS '(\"/a/bc\" \"def\" \"/e/f:g/h\")
=> (\"/a\" \"/bc\" \"def\" \"/e\" \"/f:g\" \"/h\""
  (let ((result))
    (labels ((collect (x) (push x result)))
      (mapc #'(lambda (sw)
		(cond
		  ((null sw))
		  ((and (> (length sw) 0) (char= #\/ (char sw 0)))
		   (mapc #'(lambda (s) (collect (slashify s)))
			 (isolate-switches sw)))
		  (t
		   (collect sw))))
	    strings))
    (nreverse result)))

(defun parse-unix-cli (arglist fn
		       &optional
			 (argoptp-fn (constantly nil))
			 (chgname-fn #'identity))
  "This is the low level parser for Unix-style command lines.  If
you're an end-user of Petulant, you might want to consider calling a
higher level function; this one is mostly for implementation of other
Petulant functionality.

PARSE-UNIX-CLI works through ARGLIST, a flat list of strings from a
command line, parsing it according to most POSIX and GNU behaviors.
As options are identified, ARGOPTP-FN is called to determine if that
option takes an argument.

FN is called for each option \(with or without an argument\) and every
non-option argument.  Each call has three arguments.  The first is
always :ARG or :OPT.  When :ARG, the second argument is a non-option
argument string from the command line, and the third argument is NIL.
When :OPT, the second argument is an option \(a string\) found on the
command line, eliding any leading dashes, and the third argument is
any argument to that option or NIL.

ARGOPTP-FN, if supplied, is a mechanism for the caller to indicate
when an option, long or short, should take the next word in ARGLIST as
an argument.  The default binding of ARGOPTP-FN always returns NIL,
indicating that any ambiguous option is assumed not to take an
argument.  The only non-ambiguous option with an argument are long
options that use the \"=\" character \(e.g., \"--foo=bar\"\).

CHGNAME-FN, if supplied, can be used to change a detected option from
one value to another, taking a string and returning a string to use in
its place.  It could be used to implement aliases or partial matching,
for example.  Every detected option, long or short, is passed through
this function before processing continues; it is called before
ARGOPTP-FN, for example.

Generally speaking, the calls to FN proceed from the head to the tail
of ARGLIST, and from left to right within each string of ARGLIST.
This is useful to know in testing, but callers probably should not
rely on any specific ordering."
  (do ((av arglist))
      ((null av) t)
    (labels ((argoptp (x) (funcall argoptp-fn x))
	     (chgname (x) (funcall chgname-fn x))
	     (is- (&rest chars) (apply #'char= #\- chars))
	     (advance () (setf av (cdr av)))
	     (opt! (o &optional a) (funcall fn :opt o a))
	     (arg! (a) (funcall fn :arg a nil))
	     (long (opt)
	       (let* ((o (subseq opt 2))                    ; "--foo…"
		      (i (position #\= o))		    ; "--foo=…"
		      (f (chgname (if i
				      (subseq o 0 i)
				      o))))
		 (cond
		   (i                                       ; "--foo=…"
		    (opt! f (unless (= i (1- (length o)))   ; "--foo="
			      (subseq o (1+ i)))))          ; "--foo=xyz"
		   ((argoptp f)                             ; "--foo" "xyz"
		    (opt! f (cadr av))
		    (advance))
		   (t                                       ; "--foo"
		    (opt! f)))))
	     (short (opt)
	       (iterate
		 (for i index-of-string opt)
		 (for c = (string (char opt i)))
		 (if-first-time (next-iteration))           ; skip leading -
		 (let ((f (chgname c)))
		   (cond
		     ((not (argoptp f))			    ; "-fgh"
		      (opt! f))
		     ((< i (1- (length opt)))		    ; "-ffile"
		      (opt! f (subseq opt (1+ i)))
		      (finish))
		     (t					    ; "-f" "file"
		      (opt! f (cadr av))
		      (advance)
		      (finish)))))))
      (with-chars (c0 c1 c2)
	  (car av)
	(cond
	  ((not (and c0 c1 (is- c0)))			       ; "" "x" 
	   (arg! (car av)))
	  ((and (is- c0 c1) (null c2))			       ; "--"
	   (loop (unless (advance)
		   (return))
	      (arg! (car av))))
	  ((is- c1)					       ; "--…"
	   (long (car av)))
	  (t						       ; "-…"
	   (short (car av)))))
      (advance))))

(defun parse-windows-cli (arglist fn
			  &optional
			    (swargp-fn (constantly nil))
			    (chgname-fn #'identity))
  "This is the low level parser for Windows-style command lines.  If
you're an end-user of Petulant, you might want to consider calling a
higher level function; this one is mostly for implementation of other
Petulant functionality.

PARSE-WINDOWS-CLI works through ARGLIST, a flat list of strings
delivered from some OS-specific wrapper in the Lisp environment
parsing it according to most Windows behaviors.  As switches are
identified, SWARGP-FN is called to determine if that switch takes an
argument.

FN is called for each switch \(with or without an argument\) and every
non-switch argument.  Each call has three arguments.  The first is
always :ARG or :OPT.  When :ARG, the second argument is a non-switch
argument string from the command line, and the third argument is NIL.
When :OPT, the second argument is a switch \(a string\) found on the
command line, eliding its leading slash, and the third argument is any
argument to that option or NIL.

SWARGP-FN, if supplied, is a mechanism for the caller to indicate when
a switch should take an argument.  The default binding of SWARGP-FN
always returns NIL, indicating that any ambiguous switch is assumed
not to take an argument.  A non-ambiguous switch with an argument is
one that uses the colon character \(e.g., \"/foo:bar\"\).

CHGNAME-FN, if supplied, can be used to change a detected switch from
one value to another, taking a string and returning a string to use in
its place.  It could be used to implement aliases or partial matching,
for example.  Every detected switch is passed through this function
before processing continues; it is called before SWARGP-FN, for
example.

Generally speaking, the calls to FN proceed from the head to the tail
of ARGLIST, and from left to right within each string of ARGLIST.
This is useful to know in testing, but callers probably should not
rely on any specific ordering."
  (do ((av (canonicalize-windows-args arglist)))
      ((null av) t)
    (labels ((swargp (x) (funcall swargp-fn x))
	     (chgname (x) (funcall chgname-fn x))
	     (advance () (setf av (cdr av)))
	     (opt! (o &optional a) (funcall fn :opt o a))
	     (arg! (a) (funcall fn :arg a nil)))
      (let* ((str (car av))
	     (len (or (and str (length str)) 0)))
	(acond
	  ((zerop len)					       ; nil ""
	   (arg! str))
	  ((string= str "//")				       ; "//"
	   (loop (unless (advance)
		   (return))
	      (arg! (car av))))
	  ((char/= (char str 0) #\/)			       ; "foo"
	   (arg! str))
	  ((position #\: str)				       ; "/foo:…"
	   (opt! (chgname (subseq str 1 it))
		 (unless (= it (1- len))		       ; "/foo:xyz"
		   (subseq str (1+ it)))))
	  (t
	   (let ((f (chgname (subseq str 1))))
	     (cond
	       ((swargp f)                                     ; "/foo" "xyz"
		(opt! f (cadr av))
		(advance))
	       (t                                              ; "/foo"
		(opt! f)))))))
      (advance))))

(defun argv ()
  "Returns a list of strings representing the command-line from the
environment.  This is necessarily OS specific.  It's assumed that the
list returned by ARGV does not include the executable name, image
name, argv[0], or other non-argument information."
  #+ccl ccl:*command-line-argument-list*
  #+sbcl sb-ext:*posix-argv*
  #+clisp ext:*args*
  #+acl (cdr (sys:command-line-arguments))
  #- (or ccl sbcl clisp acl)
  (error "Petulant needs to be ported to this Lisp environment."))

(defun simple-parse-cli (fn &key arglist argopt-p-fn chgname-fn styles)
  "This is the low level parser for command-lines.  If you're simply
using Petulant in your application \(i.e., you aren't developing
Petulant\), you might want to consider calling a higher level
function; SIMPLE-PARSE-CLI is mainly for implementation of other
Petulant functionality.

SIMPLE-PARSE-CLI works through an argument list, a flat list of
strings representing the command-line.  It parses this list according
to the dominant style for a specific operating system \(e.g.,
hyphen-based options under Unix, or slash-based switches under
Windows\).

FN is called for each option \(with or without an argument\) and every
non-option argument identified during parsing.  Each call to FN has
three arguments.  The first is always :ARG or :OPT.  When :ARG, the
second argument is a non-switch argument string from the command line,
and the third argument is NIL.  When :OPT, the second argument is a
switch (a string) found on the command line, eliding its leading
slash, and the third argument is any argument to that option or NIL.

Generally speaking, the calls to FN proceed from the head to the tail
of the list of argument strings, and from left to right within each
string of that list.  This is useful to know in testing, but callers
probably should not rely on any specific ordering.

ARGLIST, if supplied, is a list of strings to parse.  By default,
SIMPLE-PARSE-CLI will parse a list of strings provided by the Lisp
environment representing the command-line with which the application
was started.

ARGOPT-P-FN, if supplied, is a function.  Petulant recognizes certain
long options (\"--foo=bar\") and switches (\"/foo:bar\") that
unambiguously present an option taking an argument.  However, Petulant
cannot know for certain when a short option (\"-f\" \"bar\") takes an
option, nor can it discern when a long option (\"--foo\" \"bar\") or a
switch (\"/foo\" \"bar\") lacking extra punctuation takes an argument.
To address this, the caller can supply a function taking the name of
the option as a string (\"f\" or \"foo\") and returning true or false
to indicate if it takes an argument.

CHGNAME-FN, if supplied, can be used to change a detected switch from
one value to another, taking a string and returning a string to use in
its place.  It could be used to implement aliases or partial matching,
for example.  Every detected switch is passed through this function
before processing continues; it is called before ARGOPT-P-FN, for
example.

STYLES is a keyword, or list of keywords, or a style hash, that can be
used to select a particular style of command-line processing.  By
default, SIMPLE-PARSE-CLI will choose the style based on the current
operating system environment \(using *FEATURES*\).  However, the
caller can force a particular style by supplying :UNIX or :WINDOWS, or
by supplying a list containing :UNIX or :WINDOWS, to this argument."
  (with-stylehash (styles)
    (funcall (if (windowsp) #'parse-windows-cli #'parse-unix-cli)
	     (or arglist (argv))
	     fn
	     (or argopt-p-fn (constantly nil))
	     (or chgname-fn #'identity))))
>>>>>>> 3c429fbc
<|MERGE_RESOLUTION|>--- conflicted
+++ resolved
@@ -1,75 +1,4 @@
-<<<<<<< HEAD
 (in-package #:petulant)
-
-(defun styles-to-hash (styles)
-  "Given STYLES, which is a keyword or a list of keywords, populate a
-hash with a complete list of keywords and any other keywords implied
-by those supplied and the running system.  This function converts the
-STYLES list to a hash to speed lookups, and \"fleshes out\" the
-keyword list so that it deetermines all aspects of Petulant's
-processing based on what was originally supplied by the caller.
-
-First, all keywords in STYLES are added to the returned hash.
-
-Next, we ensure that one of :UNIX or :WINDOWS always appears in the
-hash.  If not already present, CL:*FEATURES* is consulted to determine
-which of those keywords will appear.
-
-If :KEY appears in the hash, and neither :UP nor :DOWN appear in
-STYLES, then :UP is added to the hash.
-
-If :UP or :DOWN appear in the hash, and neither :STREQ nor :STR=
-appear, then :STREQ is added to the hash.
-
-If neither :STREQ nor :STR= appear in the hash, but :WINDOWS does,
-then :STREQ is added to the hash, otherwise :STR= is added."
-  (let ((styles (ensure-list styles))
-	(hash (make-hash-table)))
-    (labels ((set! (&rest flags) (mapc (lambda (f) (setf (gethash f hash) f))
-				       flags))
-	     (set? (&rest flags) (some (lambda (f) (gethash f hash))
-				       flags)))
-      (apply #'set! styles)
-      (unless (set? :windows :unix)
-	(set! (cond ((featurep :windows) :windows)
-		    (t                   :unix))))
-      (unless (set? :up :down)
-	(when (set? :key)
-	  (set! :up)))
-      (unless (set? :str= :streq)
-	(set! (or (and (set? :up :down :windows) :streq)
-		  :str=))))
-    hash))
-
-(defmacro with-stylehash ((var) &body body)
-  "WITH-STYLEHASH takes the name of a variable that might be a list of
-style keywords or a hash as returned by STYLES-TO-HASH, and ensures
-that the variable is bound to such a hash for the duration of BODY.
-This macro is used to allow multiple functions in the Petulant
-hierarchy to be entry points to an external caller \(who would use a
-list of style keywords\) while allowing higher functions in Petulant
-to call those same functions with an already-converted and
-already-fleshed-out hash of those keywords.
-
-   \(defun foo \(styles\)
-     \(with-stylehash \(styles\)
-       ...
-       \(bar styles\)
-       ...\)\)"
-  `(let ((,var (if (hash-table-p ,var) ,var (styles-to-hash ,var))))
-     ,@body))
-
-(defun foldp (styles)
-  "Returns true when STYLES indicates that case-insensitive matching
-should be employed."
-  (with-stylehash (styles)
-    (gethash :streq styles)))
-
-(defun windowsp (styles)
-  "Returns true when STYLES indicates that we should use Windows-style
-option processing."
-  (with-stylehash (styles)
-    (gethash :windows styles)))
 
 (defun isolate-switches (string)
   "Given a string that begins with at least one Windows CLI switch
@@ -367,318 +296,6 @@
 before processing continues; it is called before ARGOPT-P-FN, for
 example.
 
-STYLES is a keyword, or list of keywords, that can be used to select a
-particular style of command-line processing.  By default,
-SIMPLE-PARSE-CLI will choose the style based on the current operating
-system environment \(using *FEATURES*\).  However, the caller can
-force a particular style by supplying :UNIX or :WINDOWS, or by
-supplying a list containing :UNIX or :WINDOWS, to this argument."
-  (with-stylehash (styles)
-    (funcall (if (windowsp styles) #'parse-windows-cli #'parse-unix-cli)
-	     (or arglist (argv))
-	     fn
-	     (or argopt-p-fn (constantly nil))
-	     (or chgname-fn #'identity))))
-
-=======
-(in-package #:petulant)
-
-(defun isolate-switches (string)
-  "Given a string that begins with at least one Windows CLI switch
-character, return a list of strings that exist between slashes,
-skipping leading, multiple, and trailing slashes.  Arguments to
-switches introduced with a colon are preserved with the switch.
-
-If this looks like SPLIT-SEQUENCE, well, you're not wrong.
-ISOLATE-SWITCHES exists because one day, this is going to require some
-kind of weird escape processing and probably a state machine of some
-kind.  In the meantime, this mini-split-sequence hack is good enough.
-
-   \(ISOLATE-SWITCHES \"/a\"\)                 => \(\"a\"\)
-   \(ISOLATE-SWITCHES \"/ab\"\)                => \(\"ab\"\)
-   \(ISOLATE-SWITCHES \"/a/bc\"\)              => \(\"a\" \"bc\"\)
-   \(ISOLATE-SWITCHES \"/a/bc:de\"\)           => \(\"a\" \"bc:de\"\)
-   \(ISOLATE-SWITCHES \"/a/bc:de/f\"\)         => \(\"a\" \"bc:de\" \"f\"\)
-   \(ISOLATE-SWITCHES \"/a/bc:de/f/\"\)        => \(\"a\" \"bc:de\" \"f\"\)
-   \(ISOLATE-SWITCHES \"///a///bc:de///f//\"\) => \(\"a\" \"bc:de\" \"f\"\)
-   \(ISOLATE-SWITCHES \"\"\)                   => \(\"\"\)
-   \(ISOLATE-SWITCHES \"/\"\)                  => \(\"/\"\)
-   \(ISOLATE-SWITCHES \"//\"\)                 => \(\"//\"\)"
-  (cond
-    ((zerop (length string))                       '(""))
-    ((not (position #\/ string :test #'char/=))    (list string))
-    (t
-     (let ((str (string-trim "/" string))
-	   (i 0) (res))
-       (awhile (position #\/ str :start i)
-	 (push (subseq str i it) res)
-	 (setq i (position #\/ str :start it :test #'char/=)))
-       (when i
-	 (push (subseq str i) res))
-       (nreverse res)))))
-
-(defun canonicalize-windows-args (strings)
-  "Given a list of strings that represents command line options and
-arguments passed in a Windows environment, break up combined switches
-and return a new list of strings that is easier to parse.  The original
-set of STRINGS is broken down via ISOLATE-SWITCHES.
-
-Strings like \"\", \"/\", \"//\", and so on are special, we preserve
-them as they are.
-
-   (CANONICALIZE-WINDOWS-ARGS '(\"abc\" nil \"\" \"def\")
-=> (\"abc\" \"\" \"def\")
-   (CANONICALIZE-WINDOWS-ARGS '(\"abc\" \"//\" \"def\")
-=> (\"abc\" \"//\" \"def\")
-   (CANONICALIZE-WINDOWS-ARGS '(\"/abc\" \"def\")
-=> (\"/abc\" \"def\")
-   (CANONICALIZE-WINDOWS-ARGS '(\"/a/bc\" \"def\")
-=> (\"/a\" \"/bc\" \"def\")
-   (CANONICALIZE-WINDOWS-ARGS '(\"/a/bc\" \"def\" \"/ef:gh\")
-=> (\"/a\" \"/bc\" \"def\" \"/ef:gh\")
-   (CANONICALIZE-WINDOWS-ARGS '(\"/a/bc\" \"def\" \"/ef\" \"gh\")
-=> (\"/a\" \"/bc\" \"def\" \"/ef\" \"gh\")
-   (CANONICALIZE-WINDOWS-ARGS '(\"/a/bc\" \"def\" \"/e/f:g/h\")
-=> (\"/a\" \"/bc\" \"def\" \"/e\" \"/f:g\" \"/h\""
-  (let ((result))
-    (labels ((collect (x) (push x result)))
-      (mapc #'(lambda (sw)
-		(cond
-		  ((null sw))
-		  ((and (> (length sw) 0) (char= #\/ (char sw 0)))
-		   (mapc #'(lambda (s) (collect (slashify s)))
-			 (isolate-switches sw)))
-		  (t
-		   (collect sw))))
-	    strings))
-    (nreverse result)))
-
-(defun parse-unix-cli (arglist fn
-		       &optional
-			 (argoptp-fn (constantly nil))
-			 (chgname-fn #'identity))
-  "This is the low level parser for Unix-style command lines.  If
-you're an end-user of Petulant, you might want to consider calling a
-higher level function; this one is mostly for implementation of other
-Petulant functionality.
-
-PARSE-UNIX-CLI works through ARGLIST, a flat list of strings from a
-command line, parsing it according to most POSIX and GNU behaviors.
-As options are identified, ARGOPTP-FN is called to determine if that
-option takes an argument.
-
-FN is called for each option \(with or without an argument\) and every
-non-option argument.  Each call has three arguments.  The first is
-always :ARG or :OPT.  When :ARG, the second argument is a non-option
-argument string from the command line, and the third argument is NIL.
-When :OPT, the second argument is an option \(a string\) found on the
-command line, eliding any leading dashes, and the third argument is
-any argument to that option or NIL.
-
-ARGOPTP-FN, if supplied, is a mechanism for the caller to indicate
-when an option, long or short, should take the next word in ARGLIST as
-an argument.  The default binding of ARGOPTP-FN always returns NIL,
-indicating that any ambiguous option is assumed not to take an
-argument.  The only non-ambiguous option with an argument are long
-options that use the \"=\" character \(e.g., \"--foo=bar\"\).
-
-CHGNAME-FN, if supplied, can be used to change a detected option from
-one value to another, taking a string and returning a string to use in
-its place.  It could be used to implement aliases or partial matching,
-for example.  Every detected option, long or short, is passed through
-this function before processing continues; it is called before
-ARGOPTP-FN, for example.
-
-Generally speaking, the calls to FN proceed from the head to the tail
-of ARGLIST, and from left to right within each string of ARGLIST.
-This is useful to know in testing, but callers probably should not
-rely on any specific ordering."
-  (do ((av arglist))
-      ((null av) t)
-    (labels ((argoptp (x) (funcall argoptp-fn x))
-	     (chgname (x) (funcall chgname-fn x))
-	     (is- (&rest chars) (apply #'char= #\- chars))
-	     (advance () (setf av (cdr av)))
-	     (opt! (o &optional a) (funcall fn :opt o a))
-	     (arg! (a) (funcall fn :arg a nil))
-	     (long (opt)
-	       (let* ((o (subseq opt 2))                    ; "--foo…"
-		      (i (position #\= o))		    ; "--foo=…"
-		      (f (chgname (if i
-				      (subseq o 0 i)
-				      o))))
-		 (cond
-		   (i                                       ; "--foo=…"
-		    (opt! f (unless (= i (1- (length o)))   ; "--foo="
-			      (subseq o (1+ i)))))          ; "--foo=xyz"
-		   ((argoptp f)                             ; "--foo" "xyz"
-		    (opt! f (cadr av))
-		    (advance))
-		   (t                                       ; "--foo"
-		    (opt! f)))))
-	     (short (opt)
-	       (iterate
-		 (for i index-of-string opt)
-		 (for c = (string (char opt i)))
-		 (if-first-time (next-iteration))           ; skip leading -
-		 (let ((f (chgname c)))
-		   (cond
-		     ((not (argoptp f))			    ; "-fgh"
-		      (opt! f))
-		     ((< i (1- (length opt)))		    ; "-ffile"
-		      (opt! f (subseq opt (1+ i)))
-		      (finish))
-		     (t					    ; "-f" "file"
-		      (opt! f (cadr av))
-		      (advance)
-		      (finish)))))))
-      (with-chars (c0 c1 c2)
-	  (car av)
-	(cond
-	  ((not (and c0 c1 (is- c0)))			       ; "" "x" 
-	   (arg! (car av)))
-	  ((and (is- c0 c1) (null c2))			       ; "--"
-	   (loop (unless (advance)
-		   (return))
-	      (arg! (car av))))
-	  ((is- c1)					       ; "--…"
-	   (long (car av)))
-	  (t						       ; "-…"
-	   (short (car av)))))
-      (advance))))
-
-(defun parse-windows-cli (arglist fn
-			  &optional
-			    (swargp-fn (constantly nil))
-			    (chgname-fn #'identity))
-  "This is the low level parser for Windows-style command lines.  If
-you're an end-user of Petulant, you might want to consider calling a
-higher level function; this one is mostly for implementation of other
-Petulant functionality.
-
-PARSE-WINDOWS-CLI works through ARGLIST, a flat list of strings
-delivered from some OS-specific wrapper in the Lisp environment
-parsing it according to most Windows behaviors.  As switches are
-identified, SWARGP-FN is called to determine if that switch takes an
-argument.
-
-FN is called for each switch \(with or without an argument\) and every
-non-switch argument.  Each call has three arguments.  The first is
-always :ARG or :OPT.  When :ARG, the second argument is a non-switch
-argument string from the command line, and the third argument is NIL.
-When :OPT, the second argument is a switch \(a string\) found on the
-command line, eliding its leading slash, and the third argument is any
-argument to that option or NIL.
-
-SWARGP-FN, if supplied, is a mechanism for the caller to indicate when
-a switch should take an argument.  The default binding of SWARGP-FN
-always returns NIL, indicating that any ambiguous switch is assumed
-not to take an argument.  A non-ambiguous switch with an argument is
-one that uses the colon character \(e.g., \"/foo:bar\"\).
-
-CHGNAME-FN, if supplied, can be used to change a detected switch from
-one value to another, taking a string and returning a string to use in
-its place.  It could be used to implement aliases or partial matching,
-for example.  Every detected switch is passed through this function
-before processing continues; it is called before SWARGP-FN, for
-example.
-
-Generally speaking, the calls to FN proceed from the head to the tail
-of ARGLIST, and from left to right within each string of ARGLIST.
-This is useful to know in testing, but callers probably should not
-rely on any specific ordering."
-  (do ((av (canonicalize-windows-args arglist)))
-      ((null av) t)
-    (labels ((swargp (x) (funcall swargp-fn x))
-	     (chgname (x) (funcall chgname-fn x))
-	     (advance () (setf av (cdr av)))
-	     (opt! (o &optional a) (funcall fn :opt o a))
-	     (arg! (a) (funcall fn :arg a nil)))
-      (let* ((str (car av))
-	     (len (or (and str (length str)) 0)))
-	(acond
-	  ((zerop len)					       ; nil ""
-	   (arg! str))
-	  ((string= str "//")				       ; "//"
-	   (loop (unless (advance)
-		   (return))
-	      (arg! (car av))))
-	  ((char/= (char str 0) #\/)			       ; "foo"
-	   (arg! str))
-	  ((position #\: str)				       ; "/foo:…"
-	   (opt! (chgname (subseq str 1 it))
-		 (unless (= it (1- len))		       ; "/foo:xyz"
-		   (subseq str (1+ it)))))
-	  (t
-	   (let ((f (chgname (subseq str 1))))
-	     (cond
-	       ((swargp f)                                     ; "/foo" "xyz"
-		(opt! f (cadr av))
-		(advance))
-	       (t                                              ; "/foo"
-		(opt! f)))))))
-      (advance))))
-
-(defun argv ()
-  "Returns a list of strings representing the command-line from the
-environment.  This is necessarily OS specific.  It's assumed that the
-list returned by ARGV does not include the executable name, image
-name, argv[0], or other non-argument information."
-  #+ccl ccl:*command-line-argument-list*
-  #+sbcl sb-ext:*posix-argv*
-  #+clisp ext:*args*
-  #+acl (cdr (sys:command-line-arguments))
-  #- (or ccl sbcl clisp acl)
-  (error "Petulant needs to be ported to this Lisp environment."))
-
-(defun simple-parse-cli (fn &key arglist argopt-p-fn chgname-fn styles)
-  "This is the low level parser for command-lines.  If you're simply
-using Petulant in your application \(i.e., you aren't developing
-Petulant\), you might want to consider calling a higher level
-function; SIMPLE-PARSE-CLI is mainly for implementation of other
-Petulant functionality.
-
-SIMPLE-PARSE-CLI works through an argument list, a flat list of
-strings representing the command-line.  It parses this list according
-to the dominant style for a specific operating system \(e.g.,
-hyphen-based options under Unix, or slash-based switches under
-Windows\).
-
-FN is called for each option \(with or without an argument\) and every
-non-option argument identified during parsing.  Each call to FN has
-three arguments.  The first is always :ARG or :OPT.  When :ARG, the
-second argument is a non-switch argument string from the command line,
-and the third argument is NIL.  When :OPT, the second argument is a
-switch (a string) found on the command line, eliding its leading
-slash, and the third argument is any argument to that option or NIL.
-
-Generally speaking, the calls to FN proceed from the head to the tail
-of the list of argument strings, and from left to right within each
-string of that list.  This is useful to know in testing, but callers
-probably should not rely on any specific ordering.
-
-ARGLIST, if supplied, is a list of strings to parse.  By default,
-SIMPLE-PARSE-CLI will parse a list of strings provided by the Lisp
-environment representing the command-line with which the application
-was started.
-
-ARGOPT-P-FN, if supplied, is a function.  Petulant recognizes certain
-long options (\"--foo=bar\") and switches (\"/foo:bar\") that
-unambiguously present an option taking an argument.  However, Petulant
-cannot know for certain when a short option (\"-f\" \"bar\") takes an
-option, nor can it discern when a long option (\"--foo\" \"bar\") or a
-switch (\"/foo\" \"bar\") lacking extra punctuation takes an argument.
-To address this, the caller can supply a function taking the name of
-the option as a string (\"f\" or \"foo\") and returning true or false
-to indicate if it takes an argument.
-
-CHGNAME-FN, if supplied, can be used to change a detected switch from
-one value to another, taking a string and returning a string to use in
-its place.  It could be used to implement aliases or partial matching,
-for example.  Every detected switch is passed through this function
-before processing continues; it is called before ARGOPT-P-FN, for
-example.
-
 STYLES is a keyword, or list of keywords, or a style hash, that can be
 used to select a particular style of command-line processing.  By
 default, SIMPLE-PARSE-CLI will choose the style based on the current
@@ -690,5 +307,4 @@
 	     (or arglist (argv))
 	     fn
 	     (or argopt-p-fn (constantly nil))
-	     (or chgname-fn #'identity))))
->>>>>>> 3c429fbc
+	     (or chgname-fn #'identity))))